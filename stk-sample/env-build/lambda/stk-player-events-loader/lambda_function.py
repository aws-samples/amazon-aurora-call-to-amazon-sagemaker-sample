import json
import boto3
import csv
import mysql.connector
import sys
import os

ENDPOINT=os.environ['ENDPOINT']
PORT=os.environ['PORT']
USR=os.environ['USR']
PASWD=os.environ['PASWD']
REGION=os.environ['REGION']
DBNAME=os.environ['DBNAME']
os.environ['LIBMYSQL_ENABLE_CLEARTEXT_PLUGIN'] = '1'

client = boto3.client('rds')

s3_resource = boto3.resource('s3')
print('endpoint={},port={},user={},password={},region={},dbname={}'.format(ENDPOINT,PORT,USR,PASWD,REGION,DBNAME))
conn =  mysql.connector.connect(host=ENDPOINT, user=USR, passwd=PASWD, port=PORT, database=DBNAME)
print('after connecting to rds')

def lambda_handler(event, context):
    for record in event['Records']:
        bucket=record['s3']['bucket']['name']
        key=record['s3']['object']['key']
        print('bucket='+bucket)
        print('key='+key)
        s3_object = s3_resource.Object(bucket, key)
        data = s3_object.get()['Body'].read().decode('utf-8').splitlines()
        lines = csv.reader(data,delimiter=' ')
        print('after s3 read')
        values=''
        for line in lines:
            m_ticks=line[0]
            m_kart_id=line[1]
            m_action=line[2]
            m_value=line[3]
            m_value_l=line[4]
            m_value_r=line[5]
            value='('+m_ticks+','+m_kart_id+','+m_action+','+m_value+','+m_value_l+','+m_value_r+')'
            if(values):
              values=values+','+value
            else:
              values=value
        print('values='+str(values)) 
        insert_stmt=(
          "INSERT INTO actions (m_ticks,m_kart_id,m_action,m_value,m_value_l,m_value_r)" 
          "VALUES"+values 
        )
    try:
        cur = conn.cursor()
        cur.execute(insert_stmt)
        conn.commit()
        print('insert_stmt in try='+insert_stmt)
    except Exception as e:
<<<<<<< HEAD
        print("Database connection failed due to {}".format(e)) 
        conn.reset_session()
=======
        print("Database exception due to {}".format(e)) 
        #conn.reset_session()
>>>>>>> 9e1d9bbd
    print("about the return")
    #conn.close()
    return {
        'statusCode': 200,
        'body': json.dumps('bulk insert to stk')
    }<|MERGE_RESOLUTION|>--- conflicted
+++ resolved
@@ -54,15 +54,8 @@
         conn.commit()
         print('insert_stmt in try='+insert_stmt)
     except Exception as e:
-<<<<<<< HEAD
         print("Database connection failed due to {}".format(e)) 
-        conn.reset_session()
-=======
-        print("Database exception due to {}".format(e)) 
-        #conn.reset_session()
->>>>>>> 9e1d9bbd
     print("about the return")
-    #conn.close()
     return {
         'statusCode': 200,
         'body': json.dumps('bulk insert to stk')
